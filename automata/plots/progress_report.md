--- conflicted
+++ resolved
@@ -1,10 +1,6 @@
 # Generating complete LUTs from annihilation generation rules
-<<<<<<< HEAD
 
-Generating for a given $K_e$ or a given Bias is quick and straighforward.
-=======
 Generating for a given $K_e$ or a given Bias is quick and straightforward.
->>>>>>> 35847ca6
 
 ## Generating new rules with parent rule bias and $K_e$
 
@@ -15,11 +11,8 @@
 ### Existing DCT rules have a rare combination of Bias and $K_e$
 
 #### $K_e$ of generated rules with parent rule bias
-<<<<<<< HEAD
 
-=======
 COE_1 $K_e$ is easier to replicate via annihilation generation when generated with the parent rule bias. The rest, not so much. 
->>>>>>> 35847ca6
 Below are the histograms of the $K_e$ of new rules generated with the parent rule bias.
 ![alt text](ke_ABK_annihilation_creation.png)
 ![alt text](ke_COE_1_annihilation_creation.png)
@@ -33,17 +26,9 @@
 ![alt text](ke_GP_annihilation_creation.png)
 ![alt text](ke_MM401_annihilation_creation.png)
 
-<<<<<<< HEAD
-COE_1 $K_e$ is easier to replicate via annihilation generation when generated with the parent rule bias. The rest, not so much.
-
-#### Bias of rules generated with parent rule $K_e$
-
-=======
-
 
 #### Bias of rules generated with parent rule $K_e$
 Randomly sampled across the permutation space, the bias of generated rules is far away from the bias of the parent rule when generated from the parent rule $K_e$. 
->>>>>>> 35847ca6
 Below are the histograms of the bias of new rules generated with the parent rule $K_e$.
 ![alt text](bias_COE_2_annihilation_creation.png)
 ![alt text](bias_Das_annihilation_creation.png)
@@ -54,9 +39,6 @@
 ![alt text](bias_GKL_annihilation_creation.png)
 ![alt text](bias_GP_annihilation_creation.png)
 ![alt text](bias_MM401_annihilation_creation.png)
-<<<<<<< HEAD
-
-Randomly sampled across the permutation space, the bias of generated rules are far away from the bias of the parent rule when generated from the parent rule $K_e$.
 
 ### Looking at edge effectiveness of rules
 
@@ -89,6 +71,4 @@
 ![alt text](gini_GP_of_edge_effectiveness_generated_from_annihilation_creation_and_parent_rule_Ke.png)
 ![alt text](gini_MM401_of_edge_effectiveness_generated_from_annihilation_creation_and_parent_rule_Ke.png)
 
-Gates, A. J., Brattig Correia, R., Wang, X., & Rocha, L. M. (2021). The effective graph reveals redundancy, canalization, and control pathways in biochemical regulation and signaling. Proceedings of the National Academy of Sciences, 118(12), e2022598118. <https://doi.org/10.1073/pnas.2022598118>
-=======
->>>>>>> 35847ca6
+Gates, A. J., Brattig Correia, R., Wang, X., & Rocha, L. M. (2021). The effective graph reveals redundancy, canalization, and control pathways in biochemical regulation and signaling. Proceedings of the National Academy of Sciences, 118(12), e2022598118. <https://doi.org/10.1073/pnas.2022598118>